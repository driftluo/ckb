[package]
name = "ckb-rpc"
version = "0.105.0-rc1"
license = "MIT"
authors = ["Nervos Core Dev <dev@nervos.org>"]
edition = "2021"
description = "CKB RPC server."
homepage = "https://github.com/nervosnetwork/ckb"
repository = "https://github.com/nervosnetwork/ckb"

[dependencies]
<<<<<<< HEAD
ckb-chain-spec = { path = "../spec", version = "= 0.105.0-rc1" }
ckb-types = { path = "../util/types", version = "= 0.105.0-rc1" }
ckb-network = { path = "../network", version = "= 0.105.0-rc1" }
ckb-notify = { path = "../notify", version = "= 0.105.0-rc1" }
ckb-shared = { path = "../shared", version = "= 0.105.0-rc1" }
ckb-store = { path = "../store", version = "= 0.105.0-rc1" }
ckb-sync = { path = "../sync", version = "= 0.105.0-rc1" }
ckb-chain = { path = "../chain", version = "= 0.105.0-rc1" }
ckb-logger = { path = "../util/logger", version = "= 0.105.0-rc1"}
ckb-channel = { path = "../util/channel", version = "= 0.105.0-rc1" }
ckb-logger-service = { path = "../util/logger-service", version = "= 0.105.0-rc1"}
ckb-network-alert = { path = "../util/network-alert", version = "= 0.105.0-rc1" }
ckb-app-config = { path = "../util/app-config", version = "= 0.105.0-rc1" }
ckb-constant = { path = "../util/constant", version = "= 0.105.0-rc1" }
=======
ckb-chain-spec = { path = "../spec", version = "= 0.105.0-pre" }
ckb-types = { path = "../util/types", version = "= 0.105.0-pre" }
ckb-network = { path = "../network", version = "= 0.105.0-pre" }
ckb-notify = { path = "../notify", version = "= 0.105.0-pre" }
ckb-shared = { path = "../shared", version = "= 0.105.0-pre" }
ckb-store = { path = "../store", version = "= 0.105.0-pre" }
ckb-sync = { path = "../sync", version = "= 0.105.0-pre" }
ckb-chain = { path = "../chain", version = "= 0.105.0-pre" }
ckb-logger = { path = "../util/logger", version = "= 0.105.0-pre"}
ckb-logger-service = { path = "../util/logger-service", version = "= 0.105.0-pre"}
ckb-network-alert = { path = "../util/network-alert", version = "= 0.105.0-pre" }
ckb-app-config = { path = "../util/app-config", version = "= 0.105.0-pre" }
ckb-constant = { path = "../util/constant", version = "= 0.105.0-pre" }
>>>>>>> de391ff6
jsonrpc-core = "18.0"
jsonrpc-derive = "18.0"
jsonrpc-http-server = "18.0"
jsonrpc-tcp-server = "18.0"
jsonrpc-ws-server = "18.0"
jsonrpc-server-utils = "18.0"
jsonrpc-pubsub = "18.0"
serde_json = "1.0"
<<<<<<< HEAD
num_cpus = "1.10"
ckb-jsonrpc-types = { path = "../util/jsonrpc-types", version = "= 0.105.0-rc1" }
ckb-verification = { path = "../verification", version = "= 0.105.0-rc1" }
ckb-verification-traits = { path = "../verification/traits", version = "= 0.105.0-rc1" }
ckb-traits = { path = "../traits", version = "= 0.105.0-rc1" }
ckb-util = { path = "../util", version = "= 0.105.0-rc1" }
faketime = "0.2.0"
ckb-dao = { path = "../util/dao", version = "= 0.105.0-rc1" }
ckb-error = { path = "../error", version = "= 0.105.0-rc1" }
ckb-reward-calculator = { path = "../util/reward-calculator", version = "= 0.105.0-rc1" }
ckb-tx-pool = { path = "../tx-pool", version = "= 0.105.0-rc1" }
ckb-memory-tracker = { path = "../util/memory-tracker", version = "= 0.105.0-rc1" }
ckb-pow = { path = "../pow", version = "= 0.105.0-rc1" }
=======
ckb-jsonrpc-types = { path = "../util/jsonrpc-types", version = "= 0.105.0-pre" }
ckb-verification = { path = "../verification", version = "= 0.105.0-pre" }
ckb-verification-traits = { path = "../verification/traits", version = "= 0.105.0-pre" }
ckb-traits = { path = "../traits", version = "= 0.105.0-pre" }
ckb-util = { path = "../util", version = "= 0.105.0-pre" }
faketime = "0.2.0"
ckb-dao = { path = "../util/dao", version = "= 0.105.0-pre" }
ckb-error = { path = "../error", version = "= 0.105.0-pre" }
ckb-reward-calculator = { path = "../util/reward-calculator", version = "= 0.105.0-pre" }
ckb-tx-pool = { path = "../tx-pool", version = "= 0.105.0-pre" }
ckb-memory-tracker = { path = "../util/memory-tracker", version = "= 0.105.0-pre" }
ckb-pow = { path = "../pow", version = "= 0.105.0-pre" }
ckb-indexer = { path = "../util/indexer", version = "= 0.105.0-pre" }
tokio = "1"
>>>>>>> de391ff6

[dev-dependencies]
reqwest = { version = "0.11.4", features = ["blocking", "json"] }
serde = { version = "1.0", features = ["derive"] }
ckb-launcher = { path = "../util/launcher", version = "= 0.105.0-rc1" }
ckb-test-chain-utils = { path = "../util/test-chain-utils", version = "= 0.105.0-rc1" }
tempfile = "3.0"
pretty_assertions = "1.3.0"
ckb-dao-utils = { path = "../util/dao/utils", version = "= 0.105.0-rc1" }<|MERGE_RESOLUTION|>--- conflicted
+++ resolved
@@ -9,7 +9,6 @@
 repository = "https://github.com/nervosnetwork/ckb"
 
 [dependencies]
-<<<<<<< HEAD
 ckb-chain-spec = { path = "../spec", version = "= 0.105.0-rc1" }
 ckb-types = { path = "../util/types", version = "= 0.105.0-rc1" }
 ckb-network = { path = "../network", version = "= 0.105.0-rc1" }
@@ -19,26 +18,10 @@
 ckb-sync = { path = "../sync", version = "= 0.105.0-rc1" }
 ckb-chain = { path = "../chain", version = "= 0.105.0-rc1" }
 ckb-logger = { path = "../util/logger", version = "= 0.105.0-rc1"}
-ckb-channel = { path = "../util/channel", version = "= 0.105.0-rc1" }
 ckb-logger-service = { path = "../util/logger-service", version = "= 0.105.0-rc1"}
 ckb-network-alert = { path = "../util/network-alert", version = "= 0.105.0-rc1" }
 ckb-app-config = { path = "../util/app-config", version = "= 0.105.0-rc1" }
 ckb-constant = { path = "../util/constant", version = "= 0.105.0-rc1" }
-=======
-ckb-chain-spec = { path = "../spec", version = "= 0.105.0-pre" }
-ckb-types = { path = "../util/types", version = "= 0.105.0-pre" }
-ckb-network = { path = "../network", version = "= 0.105.0-pre" }
-ckb-notify = { path = "../notify", version = "= 0.105.0-pre" }
-ckb-shared = { path = "../shared", version = "= 0.105.0-pre" }
-ckb-store = { path = "../store", version = "= 0.105.0-pre" }
-ckb-sync = { path = "../sync", version = "= 0.105.0-pre" }
-ckb-chain = { path = "../chain", version = "= 0.105.0-pre" }
-ckb-logger = { path = "../util/logger", version = "= 0.105.0-pre"}
-ckb-logger-service = { path = "../util/logger-service", version = "= 0.105.0-pre"}
-ckb-network-alert = { path = "../util/network-alert", version = "= 0.105.0-pre" }
-ckb-app-config = { path = "../util/app-config", version = "= 0.105.0-pre" }
-ckb-constant = { path = "../util/constant", version = "= 0.105.0-pre" }
->>>>>>> de391ff6
 jsonrpc-core = "18.0"
 jsonrpc-derive = "18.0"
 jsonrpc-http-server = "18.0"
@@ -47,8 +30,6 @@
 jsonrpc-server-utils = "18.0"
 jsonrpc-pubsub = "18.0"
 serde_json = "1.0"
-<<<<<<< HEAD
-num_cpus = "1.10"
 ckb-jsonrpc-types = { path = "../util/jsonrpc-types", version = "= 0.105.0-rc1" }
 ckb-verification = { path = "../verification", version = "= 0.105.0-rc1" }
 ckb-verification-traits = { path = "../verification/traits", version = "= 0.105.0-rc1" }
@@ -61,22 +42,8 @@
 ckb-tx-pool = { path = "../tx-pool", version = "= 0.105.0-rc1" }
 ckb-memory-tracker = { path = "../util/memory-tracker", version = "= 0.105.0-rc1" }
 ckb-pow = { path = "../pow", version = "= 0.105.0-rc1" }
-=======
-ckb-jsonrpc-types = { path = "../util/jsonrpc-types", version = "= 0.105.0-pre" }
-ckb-verification = { path = "../verification", version = "= 0.105.0-pre" }
-ckb-verification-traits = { path = "../verification/traits", version = "= 0.105.0-pre" }
-ckb-traits = { path = "../traits", version = "= 0.105.0-pre" }
-ckb-util = { path = "../util", version = "= 0.105.0-pre" }
-faketime = "0.2.0"
-ckb-dao = { path = "../util/dao", version = "= 0.105.0-pre" }
-ckb-error = { path = "../error", version = "= 0.105.0-pre" }
-ckb-reward-calculator = { path = "../util/reward-calculator", version = "= 0.105.0-pre" }
-ckb-tx-pool = { path = "../tx-pool", version = "= 0.105.0-pre" }
-ckb-memory-tracker = { path = "../util/memory-tracker", version = "= 0.105.0-pre" }
-ckb-pow = { path = "../pow", version = "= 0.105.0-pre" }
-ckb-indexer = { path = "../util/indexer", version = "= 0.105.0-pre" }
+ckb-indexer = { path = "../util/indexer", version = "= 0.105.0-rc1" }
 tokio = "1"
->>>>>>> de391ff6
 
 [dev-dependencies]
 reqwest = { version = "0.11.4", features = ["blocking", "json"] }
