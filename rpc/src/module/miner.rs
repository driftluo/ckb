use crate::error::RPCError;
use async_trait::async_trait;
use ckb_chain::chain::ChainController;
use ckb_jsonrpc_types::{Block, BlockTemplate, Uint64, Version};
use ckb_logger::{debug, error, info, warn};
use ckb_network::{NetworkController, PeerIndex, SupportProtocols, TargetSession};
use ckb_shared::{shared::Shared, Snapshot};
use ckb_systemtime::unix_time_as_millis;
use ckb_types::{core, packed, prelude::*, H256};
use ckb_verification::HeaderVerifier;
use ckb_verification_traits::Verifier;
use jsonrpc_core::{Error, Result};
use jsonrpc_utils::rpc;
use std::collections::HashSet;
use std::fmt::Debug;
use std::sync::Arc;

/// RPC Module Miner for miners.
///
/// A miner gets a template from CKB, optionally selects transactions, resolves the PoW puzzle, and
/// submits the found new block.
<<<<<<< HEAD
#[rpc(openrpc)]
=======
#[rpc]
>>>>>>> 8e81649b
#[async_trait]
pub trait MinerRpc {
    /// Returns block template for miners.
    ///
    /// Miners can assemble the new block from the template. The RPC is designed to allow miners
    /// to remove transactions and adding new transactions to the block.
    ///
    /// ## Params
    ///
    /// * `bytes_limit` - the max serialization size in bytes of the block.
    ///     (**Optional:** the default is the consensus limit.)
    /// * `proposals_limit` - the max count of proposals.
    ///     (**Optional:** the default is the consensus limit.)
    /// * `max_version` - the max block version.
    ///     (**Optional:** the default is one configured in the current client version.)
    ///
    /// ## Examples
    ///
    /// Request
    ///
    /// ```json
    /// {
    ///   "id": 42,
    ///   "jsonrpc": "2.0",
    ///   "method": "get_block_template",
    ///   "params": [
    ///     null,
    ///     null,
    ///     null
    ///   ]
    /// }
    /// ```
    ///
    /// Response
    ///
    /// ```json
    /// {
    ///   "id": 42,
    ///   "jsonrpc": "2.0",
    ///   "result": {
    ///     "bytes_limit": "0x91c08",
    ///     "cellbase": {
    ///       "cycles": null,
    ///       "data": {
    ///         "cell_deps": [],
    ///         "header_deps": [],
    ///         "inputs": [
    ///           {
    ///             "previous_output": {
    ///               "index": "0xffffffff",
    ///               "tx_hash": "0x0000000000000000000000000000000000000000000000000000000000000000"
    ///             },
    ///             "since": "0x401"
    ///           }
    ///         ],
    ///         "outputs": [
    ///           {
    ///             "capacity": "0x18e64efc04",
    ///             "lock": {
    ///               "code_hash": "0x28e83a1277d48add8e72fadaa9248559e1b632bab2bd60b27955ebc4c03800a5",
    ///               "hash_type": "data",
    ///               "args": "0x"
    ///             },
    ///             "type": null
    ///           }
    ///         ],
    ///         "outputs_data": [
    ///           "0x"
    ///         ],
    ///         "version": "0x0",
    ///         "witnesses": [
    ///           "0x6a0000000c00000055000000490000001000000030000000310000001892ea40d82b53c678ff88312450bbb17e164d7a3e0a90941aa58839f56f8df20114000000b2e61ff569acf041b3c2c17724e2379c581eeac311000000000000002054455354206d657373616765"
    ///         ]
    ///       },
    ///       "hash": "0xbaf7e4db2fd002f19a597ca1a31dfe8cfe26ed8cebc91f52b75b16a7a5ec8bab"
    ///     },
    ///     "compact_target": "0x1e083126",
    ///     "current_time": "0x174c45e17a3",
    ///     "cycles_limit": "0xd09dc300",
    ///     "dao": "0xd495a106684401001e47c0ae1d5930009449d26e32380000000721efd0030000",
    ///     "epoch": "0x7080019000001",
    ///     "extension": null,
    ///     "number": "0x401",
    ///     "parent_hash": "0xa5f5c85987a15de25661e5a214f2c1449cd803f071acc7999820f25246471f40",
    ///     "proposals": ["0xa0ef4eb5f4ceeb08a4c8"],
    ///     "transactions": [],
    ///     "uncles": [
    ///       {
    ///         "hash": "0xdca341a42890536551f99357612cef7148ed471e3b6419d0844a4e400be6ee94",
    ///         "header": {
    ///           "compact_target": "0x1e083126",
    ///           "dao": "0xb5a3e047474401001bc476b9ee573000c0c387962a38000000febffacf030000",
    ///           "epoch": "0x7080018000001",
    ///           "extra_hash": "0x0000000000000000000000000000000000000000000000000000000000000000",
    ///           "nonce": "0x0",
    ///           "number": "0x400",
    ///           "parent_hash": "0xae003585fa15309b30b31aed3dcf385e9472c3c3e93746a6c4540629a6a1ed2d",
    ///           "proposals_hash": "0x0000000000000000000000000000000000000000000000000000000000000000",
    ///           "timestamp": "0x5cd2b118",
    ///           "transactions_root": "0xc47d5b78b3c4c4c853e2a32810818940d0ee403423bea9ec7b8e566d9595206c",
    ///           "version":"0x0"
    ///         },
    ///         "proposals": [],
    ///         "required": false
    ///       }
    ///     ],
    ///     "uncles_count_limit": "0x2",
    ///     "version": "0x0",
    ///     "work_id": "0x0"
    ///   }
    /// }
    /// ```
    #[rpc(name = "get_block_template")]
    fn get_block_template(
        &self,
        bytes_limit: Option<Uint64>,
        proposals_limit: Option<Uint64>,
        max_version: Option<Version>,
    ) -> Result<BlockTemplate>;

    /// Submit new block to the network.
    ///
    /// ## Params
    ///
    /// * `work_id` - The same work ID returned from [`get_block_template`](#tymethod.get_block_template).
    /// * `block` - The assembled block from the block template and which PoW puzzle has been resolved.
    ///
    /// ## Examples
    ///
    /// Request
    ///
    /// ```json
    /// {
    ///   "id": 42,
    ///   "jsonrpc": "2.0",
    ///   "method": "submit_block",
    ///   "params": [
    ///     "example",
    ///     {
    ///       "header": {
    ///         "compact_target": "0x1e083126",
    ///         "dao": "0xb5a3e047474401001bc476b9ee573000c0c387962a38000000febffacf030000",
    ///         "epoch": "0x7080018000001",
    ///         "extra_hash": "0x0000000000000000000000000000000000000000000000000000000000000000",
    ///         "nonce": "0x0",
    ///         "number": "0x400",
    ///         "parent_hash": "0xae003585fa15309b30b31aed3dcf385e9472c3c3e93746a6c4540629a6a1ed2d",
    ///         "proposals_hash": "0x0000000000000000000000000000000000000000000000000000000000000000",
    ///         "timestamp": "0x5cd2b117",
    ///         "transactions_root": "0xc47d5b78b3c4c4c853e2a32810818940d0ee403423bea9ec7b8e566d9595206c",
    ///         "version": "0x0"
    ///       },
    ///       "proposals": [],
    ///       "transactions": [
    ///         {
    ///           "cell_deps": [],
    ///           "header_deps": [],
    ///           "inputs": [
    ///             {
    ///               "previous_output": {
    ///                 "index": "0xffffffff",
    ///                 "tx_hash": "0x0000000000000000000000000000000000000000000000000000000000000000"
    ///               },
    ///               "since": "0x400"
    ///             }
    ///           ],
    ///           "outputs": [
    ///             {
    ///               "capacity": "0x18e64b61cf",
    ///               "lock": {
    ///                 "code_hash": "0x28e83a1277d48add8e72fadaa9248559e1b632bab2bd60b27955ebc4c03800a5",
    ///                 "hash_type": "data",
    ///                 "args": "0x"
    ///               },
    ///               "type": null
    ///             }
    ///           ],
    ///           "outputs_data": [
    ///             "0x"
    ///           ],
    ///           "version": "0x0",
    ///           "witnesses": [
    ///             "0x450000000c000000410000003500000010000000300000003100000028e83a1277d48add8e72fadaa9248559e1b632bab2bd60b27955ebc4c03800a5000000000000000000"
    ///           ]
    ///         }
    ///       ],
    ///       "uncles": []
    ///     }
    ///   ]
    /// }
    /// ```
    ///
    /// Response
    ///
    /// ```json
    /// {
    ///   "id": 42,
    ///   "jsonrpc": "2.0",
    ///   "result": "0xa5f5c85987a15de25661e5a214f2c1449cd803f071acc7999820f25246471f40"
    /// }
    /// ```
    #[rpc(name = "submit_block")]
    fn submit_block(&self, work_id: String, block: Block) -> Result<H256>;
}

#[derive(Clone)]
pub(crate) struct MinerRpcImpl {
    pub network_controller: NetworkController,
    pub shared: Shared,
    pub chain: ChainController,
}

#[async_trait]
impl MinerRpc for MinerRpcImpl {
    fn get_block_template(
        &self,
        bytes_limit: Option<Uint64>,
        proposals_limit: Option<Uint64>,
        max_version: Option<Version>,
    ) -> Result<BlockTemplate> {
        let bytes_limit = bytes_limit.map(|b| b.into());

        let proposals_limit = proposals_limit.map(|b| b.into());

        self.shared
            .get_block_template(bytes_limit, proposals_limit, max_version.map(Into::into))
            .map_err(|err| {
                error!("Send get_block_template request error {}", err);
                RPCError::ckb_internal_error(err)
            })?
            .map_err(|err| {
                error!("Get_block_template result error {}", err);
                RPCError::from_any_error(err)
            })
    }

    fn submit_block(&self, work_id: String, block: Block) -> Result<H256> {
        let block: packed::Block = block.into();
        let block: Arc<core::BlockView> = Arc::new(block.into_view());
        let header = block.header();
        debug!(
            "start to submit block, work_id = {}, block = #{}({})",
            work_id,
            block.number(),
            block.hash()
        );

        let snapshot: &Snapshot = &self.shared.snapshot();
        let consensus = snapshot.consensus();

        // Verify header
        HeaderVerifier::new(snapshot, consensus)
            .verify(&header)
            .map_err(|err| handle_submit_error(&work_id, &err))?;

        // Verify and insert block
        let is_new = self
            .chain
            .process_block(Arc::clone(&block))
            .map_err(|err| handle_submit_error(&work_id, &err))?;
        info!(
            "end to submit block, work_id = {}, is_new = {}, block = #{}({})",
            work_id,
            is_new,
            block.number(),
            block.hash()
        );

        // Announce only new block
        if is_new {
            debug!(
                "[block_relay] announce new block {} {} {}",
                header.number(),
                header.hash(),
                unix_time_as_millis()
            );
            let content = packed::CompactBlock::build_from_block(&block, &HashSet::new());
            let message = packed::RelayMessage::new_builder().set(content).build();
            let pid = if self.network_controller.load_ckb2023() {
                SupportProtocols::RelayV3.protocol_id()
            } else {
                SupportProtocols::RelayV2.protocol_id()
            };
            if let Err(err) = self
                .network_controller
                .quick_broadcast(pid, message.as_bytes())
            {
                error!("Broadcast new block failed: {:?}", err);
            }

            let parent_chain_root = {
                let mmr = snapshot.chain_root_mmr(header.number() - 1);
                match mmr.get_root() {
                    Ok(root) => root,
                    Err(err) => {
                        error!("Generate last state to light client failed: {:?}", err);
                        return Ok(header.hash().unpack());
                    }
                }
            };

            let tip_header = packed::VerifiableHeader::new_builder()
                .header(header.data())
                .uncles_hash(block.calc_uncles_hash())
                .extension(Pack::pack(&block.extension()))
                .parent_chain_root(parent_chain_root)
                .build();
            let light_client_message = {
                let content = packed::SendLastState::new_builder()
                    .last_header(tip_header)
                    .build();
                packed::LightClientMessage::new_builder()
                    .set(content)
                    .build()
            };
            let light_client_peers: HashSet<PeerIndex> = self
                .network_controller
                .connected_peers()
                .into_iter()
                .filter(|(_id, peer)| peer.if_lightclient_subscribed)
                .map(|(id, _)| id)
                .collect();
            if let Err(err) = self.network_controller.p2p_control().filter_broadcast(
                TargetSession::Filter(Box::new(move |id| light_client_peers.contains(id))),
                SupportProtocols::LightClient.protocol_id(),
                light_client_message.as_bytes(),
            ) {
                warn!("Broadcast last state to light client failed: {:?}", err);
            }
        }

        Ok(header.hash().unpack())
    }
}

fn handle_submit_error<E: std::fmt::Display + Debug>(work_id: &str, err: &E) -> Error {
    error!("[{}] submit_block error: {:?}", work_id, err);
    RPCError::custom_with_error(RPCError::Invalid, err)
}<|MERGE_RESOLUTION|>--- conflicted
+++ resolved
@@ -19,11 +19,7 @@
 ///
 /// A miner gets a template from CKB, optionally selects transactions, resolves the PoW puzzle, and
 /// submits the found new block.
-<<<<<<< HEAD
 #[rpc(openrpc)]
-=======
-#[rpc]
->>>>>>> 8e81649b
 #[async_trait]
 pub trait MinerRpc {
     /// Returns block template for miners.
