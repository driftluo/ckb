[package]
name = "ckb-occupied-capacity-macros"
<<<<<<< HEAD
version = "0.40.0"
=======
version = "0.41.0"
>>>>>>> d3a609a8
authors = ["Nervos Core Dev <dev@nervos.org>"]
edition = "2018"
license = "MIT"
description = "TODO(doc): @keroro520 crate description"
homepage = "https://github.com/nervosnetwork/ckb"
repository = "https://github.com/nervosnetwork/ckb"

[lib]
proc-macro = true

[dependencies]
quote = "1.0"
syn = "1.0"
<<<<<<< HEAD
ckb-occupied-capacity-core = { path = "../core", version = "= 0.40.0" }
=======
ckb-occupied-capacity-core = { path = "../core", version = "= 0.41.0" }
>>>>>>> d3a609a8
<|MERGE_RESOLUTION|>--- conflicted
+++ resolved
@@ -1,10 +1,6 @@
 [package]
 name = "ckb-occupied-capacity-macros"
-<<<<<<< HEAD
-version = "0.40.0"
-=======
 version = "0.41.0"
->>>>>>> d3a609a8
 authors = ["Nervos Core Dev <dev@nervos.org>"]
 edition = "2018"
 license = "MIT"
@@ -18,8 +14,4 @@
 [dependencies]
 quote = "1.0"
 syn = "1.0"
-<<<<<<< HEAD
-ckb-occupied-capacity-core = { path = "../core", version = "= 0.40.0" }
-=======
-ckb-occupied-capacity-core = { path = "../core", version = "= 0.41.0" }
->>>>>>> d3a609a8
+ckb-occupied-capacity-core = { path = "../core", version = "= 0.41.0" }