--- conflicted
+++ resolved
@@ -1,10 +1,6 @@
 [package]
 name = "ckb-app-config"
-<<<<<<< HEAD
-version = "0.40.0"
-=======
 version = "0.41.0"
->>>>>>> d3a609a8
 authors = ["Nervos Core Dev <dev@nervos.org>"]
 edition = "2018"
 license = "MIT"
@@ -18,17 +14,6 @@
 serde_plain = "0.3.0"
 toml = "0.5"
 path-clean = "0.1.0"
-<<<<<<< HEAD
-ckb-logger = { path = "../../util/logger", version = "= 0.40.0" }
-ckb-logger-config = { path = "../../util/logger-config", version = "= 0.40.0" }
-ckb-metrics-config = { path = "../../util/metrics-config", version = "= 0.40.0" }
-ckb-chain-spec = {path = "../../spec", version = "= 0.40.0"}
-ckb-jsonrpc-types = {path = "../jsonrpc-types", version = "= 0.40.0"}
-ckb-pow = { path = "../../pow", version = "= 0.40.0" }
-ckb-resource = { path = "../../resource", version = "= 0.40.0"}
-ckb-build-info = { path = "../build-info", version = "= 0.40.0" }
-ckb-types = { path = "../types", version = "= 0.40.0" }
-=======
 ckb-logger = { path = "../../util/logger", version = "= 0.41.0" }
 ckb-logger-config = { path = "../../util/logger-config", version = "= 0.41.0" }
 ckb-metrics-config = { path = "../../util/metrics-config", version = "= 0.41.0" }
@@ -38,7 +23,6 @@
 ckb-resource = { path = "../../resource", version = "= 0.41.0"}
 ckb-build-info = { path = "../build-info", version = "= 0.41.0" }
 ckb-types = { path = "../types", version = "= 0.41.0" }
->>>>>>> d3a609a8
 secio = { version="0.4.5", features = ["molc"], package="tentacle-secio" }
 multiaddr = { version="0.2.0", package="tentacle-multiaddr" }
 rand = "0.7"
