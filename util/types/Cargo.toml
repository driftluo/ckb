--- conflicted
+++ resolved
@@ -10,13 +10,8 @@
 
 [dependencies]
 bitflags = "1.0"
-<<<<<<< HEAD
-molecule = "=0.7.1"
+molecule = "=0.7.2"
 ckb-fixed-hash = { path = "../fixed-hash", version = "= 0.100.0-rc2" }
-=======
-molecule = "=0.7.2"
-ckb-fixed-hash = { path = "../fixed-hash", version = "= 0.100.0-pre" }
->>>>>>> 624d0372
 numext-fixed-uint = { version = "0.1", features = ["support_rand", "support_heapsize", "support_serde"] }
 bytes = { version="1", features = ["serde"] }
 merkle-cbt = "0.3"
