[package]
name = "ckb-snapshot"
<<<<<<< HEAD
version = "0.40.0"
=======
version = "0.41.0"
>>>>>>> d3a609a8
license = "MIT"
authors = ["Nervos Core Dev <dev@nervos.org>"]
edition = "2018"
description = "The ckb rocksdb snapshot wrapper"
homepage = "https://github.com/nervosnetwork/ckb"
repository = "https://github.com/nervosnetwork/ckb"

# See more keys and their definitions at https://doc.rust-lang.org/cargo/reference/manifest.html

[dependencies]
<<<<<<< HEAD
ckb-types = { path = "../types", version = "= 0.40.0" }
ckb-chain-spec = { path = "../../spec", version = "= 0.40.0" }
ckb-store = { path = "../../store", version = "= 0.40.0" }
ckb-db = { path = "../../db", version = "= 0.40.0" }
ckb-traits = { path = "../../traits", version = "= 0.40.0" }
ckb-error = { path = "../../error", version = "= 0.40.0" }
ckb-proposal-table = { path = "../proposal-table", version = "= 0.40.0" }
arc-swap = "0.4"
ckb-reward-calculator = { path = "../reward-calculator", version = "= 0.40.0" }
ckb-db-schema = { path = "../../db-schema", version = "= 0.40.0" }
ckb-freezer = { path = "../../freezer", version = "= 0.40.0" }
=======
ckb-types = { path = "../types", version = "= 0.41.0" }
ckb-chain-spec = { path = "../../spec", version = "= 0.41.0" }
ckb-store = { path = "../../store", version = "= 0.41.0" }
ckb-db = { path = "../../db", version = "= 0.41.0" }
ckb-traits = { path = "../../traits", version = "= 0.41.0" }
ckb-error = { path = "../../error", version = "= 0.41.0" }
ckb-proposal-table = { path = "../proposal-table", version = "= 0.41.0" }
arc-swap = "0.4"
ckb-reward-calculator = { path = "../reward-calculator", version = "= 0.41.0" }
ckb-db-schema = { path = "../../db-schema", version = "= 0.41.0" }
ckb-freezer = { path = "../../freezer", version = "= 0.41.0" }
>>>>>>> d3a609a8
<|MERGE_RESOLUTION|>--- conflicted
+++ resolved
@@ -1,10 +1,6 @@
 [package]
 name = "ckb-snapshot"
-<<<<<<< HEAD
-version = "0.40.0"
-=======
 version = "0.41.0"
->>>>>>> d3a609a8
 license = "MIT"
 authors = ["Nervos Core Dev <dev@nervos.org>"]
 edition = "2018"
@@ -15,19 +11,6 @@
 # See more keys and their definitions at https://doc.rust-lang.org/cargo/reference/manifest.html
 
 [dependencies]
-<<<<<<< HEAD
-ckb-types = { path = "../types", version = "= 0.40.0" }
-ckb-chain-spec = { path = "../../spec", version = "= 0.40.0" }
-ckb-store = { path = "../../store", version = "= 0.40.0" }
-ckb-db = { path = "../../db", version = "= 0.40.0" }
-ckb-traits = { path = "../../traits", version = "= 0.40.0" }
-ckb-error = { path = "../../error", version = "= 0.40.0" }
-ckb-proposal-table = { path = "../proposal-table", version = "= 0.40.0" }
-arc-swap = "0.4"
-ckb-reward-calculator = { path = "../reward-calculator", version = "= 0.40.0" }
-ckb-db-schema = { path = "../../db-schema", version = "= 0.40.0" }
-ckb-freezer = { path = "../../freezer", version = "= 0.40.0" }
-=======
 ckb-types = { path = "../types", version = "= 0.41.0" }
 ckb-chain-spec = { path = "../../spec", version = "= 0.41.0" }
 ckb-store = { path = "../../store", version = "= 0.41.0" }
@@ -38,5 +21,4 @@
 arc-swap = "0.4"
 ckb-reward-calculator = { path = "../reward-calculator", version = "= 0.41.0" }
 ckb-db-schema = { path = "../../db-schema", version = "= 0.41.0" }
-ckb-freezer = { path = "../../freezer", version = "= 0.41.0" }
->>>>>>> d3a609a8
+ckb-freezer = { path = "../../freezer", version = "= 0.41.0" }