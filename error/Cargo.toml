[package]
name = "ckb-error"
<<<<<<< HEAD
version = "0.113.1"
=======
version = "0.114.0"
>>>>>>> 0c8711e8
license = "MIT"
authors = ["Nervos Core Dev <dev@nervos.org>"]
edition = "2021"
description = "Underlying error types used over ckb crates"
homepage = "https://github.com/nervosnetwork/ckb"
repository = "https://github.com/nervosnetwork/ckb"

[dependencies]
thiserror = "1.0.22"
anyhow = "1.0.34"
<<<<<<< HEAD
ckb-occupied-capacity = { path = "../util/occupied-capacity", version = "= 0.113.1" }
=======
ckb-occupied-capacity = { path = "../util/occupied-capacity", version = "= 0.114.0" }
>>>>>>> 0c8711e8
derive_more = { version = "0.99.0", default-features = false, features = ["display"] }<|MERGE_RESOLUTION|>--- conflicted
+++ resolved
@@ -1,10 +1,6 @@
 [package]
 name = "ckb-error"
-<<<<<<< HEAD
-version = "0.113.1"
-=======
 version = "0.114.0"
->>>>>>> 0c8711e8
 license = "MIT"
 authors = ["Nervos Core Dev <dev@nervos.org>"]
 edition = "2021"
@@ -15,9 +11,5 @@
 [dependencies]
 thiserror = "1.0.22"
 anyhow = "1.0.34"
-<<<<<<< HEAD
-ckb-occupied-capacity = { path = "../util/occupied-capacity", version = "= 0.113.1" }
-=======
 ckb-occupied-capacity = { path = "../util/occupied-capacity", version = "= 0.114.0" }
->>>>>>> 0c8711e8
 derive_more = { version = "0.99.0", default-features = false, features = ["display"] }