--- conflicted
+++ resolved
@@ -1,8 +1,5 @@
 # CHANGELOG
 
-<<<<<<< HEAD
-## [v0.113.1](https://github.com/nervosnetwork/ckb/compare/v0.113.0...v0.113.1) (2024-01-31)
-=======
 ## [v0.114.0](https://github.com/nervosnetwork/ckb/compare/v0.113.0...v0.114.0) (2024-02-29)
 
 ### Features
@@ -10,7 +7,6 @@
 * Package ckb-cli v1.7.0
 * #4361: Update ckb-vm to v0.24.8 (@mohanson)
 * #4358: Add `--include-background` to include background migrations in migrate subcommand (@chenyukang)
->>>>>>> 0c8711e8
 
 ### Bug Fixes
 
@@ -20,10 +16,7 @@
 * #4323: Fix error message when sent HTTP GET to RPC  (@chenyukang)
 * #4324: Fix RBF fee and celldeps check rule issue with replaced txs and their descendants (@chenyukang)
 * #4325: Fix the regex expression for ckb's version test  (@chenyukang)
-<<<<<<< HEAD
-=======
 * #4349: A peer send manlformed tx with large cycles will also be banned (@chenyukang)
->>>>>>> 0c8711e8
 
 ## [v0.113.0](https://github.com/nervosnetwork/ckb/compare/v0.112.1...v0.113.0) (2024-01-09)
 
