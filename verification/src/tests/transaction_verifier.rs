use super::super::transaction_verifier::{
    CapacityVerifier, DuplicateInputsVerifier, EmptyVerifier, MaturityVerifier, NullVerifier,
    ValidSinceVerifier,
};
use crate::error::TransactionError;
use ckb_core::cell::CellStatus;
use ckb_core::cell::ResolvedTransaction;
use ckb_core::script::Script;
use ckb_core::transaction::{CellInput, CellOutput, OutPoint, TransactionBuilder};
use ckb_core::{capacity_bytes, Capacity};
use ckb_traits::BlockMedianTimeContext;
use numext_fixed_hash::H256;

#[test]
pub fn test_null() {
    let transaction = TransactionBuilder::default()
        .input(CellInput::new(
            OutPoint::new(H256::zero(), u32::max_value()),
            0,
            Default::default(),
        ))
        .build();
    let verifier = NullVerifier::new(&transaction);
    assert_eq!(verifier.verify().err(), Some(TransactionError::NullInput));
}

#[test]
pub fn test_empty() {
    let transaction = TransactionBuilder::default().build();
    let verifier = EmptyVerifier::new(&transaction);

    assert_eq!(verifier.verify().err(), Some(TransactionError::Empty));
}

#[test]
pub fn test_capacity_outofbound() {
    let transaction = TransactionBuilder::default()
        .output(CellOutput::new(
            capacity_bytes!(50),
            vec![1; 51],
            Script::default(),
            None,
        ))
        .build();

    let rtx = ResolvedTransaction {
        transaction,
        dep_cells: Vec::new(),
        input_cells: vec![CellStatus::live_output(
<<<<<<< HEAD
            CellOutput::new(capacity_bytes!(50), Vec::new(), Script::default(), None),
=======
            CellOutput::new(50, Vec::new(), Script::default(), None),
>>>>>>> 14e0fab4
            None,
            false,
        )],
    };
    let verifier = CapacityVerifier::new(&rtx);

    assert_eq!(
        verifier.verify().err(),
        Some(TransactionError::CapacityOverflow)
    );
}

#[test]
pub fn test_cellbase_maturity() {
    let transaction = TransactionBuilder::default()
        .output(CellOutput::new(
            capacity_bytes!(50),
            vec![1; 51],
            Script::default(),
            None,
        ))
        .build();

    let rtx = ResolvedTransaction {
        transaction,
        dep_cells: Vec::new(),
        input_cells: vec![CellStatus::live_output(
<<<<<<< HEAD
            CellOutput::new(capacity_bytes!(50), Vec::new(), Script::default(), None),
=======
            CellOutput::new(50, Vec::new(), Script::default(), None),
>>>>>>> 14e0fab4
            Some(30),
            true,
        )],
    };

    let tip_number = 70;
    let cellbase_maturity = 100;
    let verifier = MaturityVerifier::new(&rtx, tip_number, cellbase_maturity);

    assert_eq!(
        verifier.verify().err(),
        Some(TransactionError::CellbaseImmaturity)
    );

    let tip_number = 130;
    let verifier = MaturityVerifier::new(&rtx, tip_number, cellbase_maturity);

    assert!(verifier.verify().is_ok());
}

#[test]
pub fn test_capacity_invalid() {
    let transaction = TransactionBuilder::default()
        .outputs(vec![
            CellOutput::new(capacity_bytes!(50), Vec::new(), Script::default(), None),
            CellOutput::new(capacity_bytes!(100), Vec::new(), Script::default(), None),
        ])
        .build();

    let rtx = ResolvedTransaction {
        transaction,
        dep_cells: Vec::new(),
        input_cells: vec![
            CellStatus::live_output(
<<<<<<< HEAD
                CellOutput::new(capacity_bytes!(49), Vec::new(), Script::default(), None),
=======
                CellOutput::new(49, Vec::new(), Script::default(), None),
>>>>>>> 14e0fab4
                None,
                false,
            ),
            CellStatus::live_output(
<<<<<<< HEAD
                CellOutput::new(capacity_bytes!(100), Vec::new(), Script::default(), None),
=======
                CellOutput::new(100, Vec::new(), Script::default(), None),
>>>>>>> 14e0fab4
                None,
                false,
            ),
        ],
    };
    let verifier = CapacityVerifier::new(&rtx);

    assert_eq!(
        verifier.verify().err(),
        Some(TransactionError::OutputsSumOverflow)
    );
}

#[test]
pub fn test_duplicate_inputs() {
    let transaction = TransactionBuilder::default()
        .inputs(vec![
            CellInput::new(
                OutPoint::new(H256::from_trimmed_hex_str("1").unwrap(), 0),
                0,
                Default::default(),
            ),
            CellInput::new(
                OutPoint::new(H256::from_trimmed_hex_str("1").unwrap(), 0),
                0,
                Default::default(),
            ),
        ])
        .build();

    let verifier = DuplicateInputsVerifier::new(&transaction);

    assert_eq!(
        verifier.verify().err(),
        Some(TransactionError::DuplicateInputs)
    );
}

struct FakeMedianTime {
    timestamps: Vec<u64>,
}

impl BlockMedianTimeContext for FakeMedianTime {
    fn median_block_count(&self) -> u64 {
        11
    }
    fn timestamp(&self, n: u64) -> Option<u64> {
        self.timestamps.get(n as usize).cloned()
    }
    fn ancestor_timestamps(&self, n: u64) -> Vec<u64> {
        self.timestamps[0..=(n as usize)].to_vec()
    }
}

#[test]
pub fn test_since() {
    // use remain flags
    let transaction = TransactionBuilder::default()
        .inputs(vec![CellInput::new(
            OutPoint::new(H256::from_trimmed_hex_str("1").unwrap(), 0),
            0x2000_0000_0000_0000,
            Default::default(),
        )])
        .build();

    let rtx = ResolvedTransaction {
        transaction,
        dep_cells: Vec::new(),
        input_cells: vec![CellStatus::live_output(
<<<<<<< HEAD
            CellOutput::new(capacity_bytes!(50), Vec::new(), Script::default(), None),
=======
            CellOutput::new(50, Vec::new(), Script::default(), None),
>>>>>>> 14e0fab4
            Some(1),
            false,
        )],
    };

    let median_time_context = FakeMedianTime {
        timestamps: vec![0; 11],
    };
    let verifier = ValidSinceVerifier::new(&rtx, &median_time_context, 5);
    assert_eq!(
        verifier.verify().err(),
        Some(TransactionError::InvalidValidSince)
    );

    // absolute lock
    let transaction = TransactionBuilder::default()
        .inputs(vec![CellInput::new(
            OutPoint::new(H256::from_trimmed_hex_str("1").unwrap(), 0),
            0x0000_0000_0000_000a,
            Default::default(),
        )])
        .build();

    let rtx = ResolvedTransaction {
        transaction,
        dep_cells: Vec::new(),
        input_cells: vec![CellStatus::live_output(
<<<<<<< HEAD
            CellOutput::new(capacity_bytes!(50), Vec::new(), Script::default(), None),
=======
            CellOutput::new(50, Vec::new(), Script::default(), None),
>>>>>>> 14e0fab4
            Some(1),
            false,
        )],
    };

    let median_time_context = FakeMedianTime {
        timestamps: vec![0; 11],
    };
    let verifier = ValidSinceVerifier::new(&rtx, &median_time_context, 5);
    assert_eq!(verifier.verify().err(), Some(TransactionError::Immature));
    // spent after 10 height
    let verifier = ValidSinceVerifier::new(&rtx, &median_time_context, 10);
    assert!(verifier.verify().is_ok());

    // relative lock
    let transaction = TransactionBuilder::default()
        .inputs(vec![CellInput::new(
            OutPoint::new(H256::from_trimmed_hex_str("1").unwrap(), 0),
            0xc000_0000_0000_0002,
            Default::default(),
        )])
        .build();

    let rtx = ResolvedTransaction {
        transaction,
        dep_cells: Vec::new(),
        input_cells: vec![CellStatus::live_output(
<<<<<<< HEAD
            CellOutput::new(capacity_bytes!(50), Vec::new(), Script::default(), None),
=======
            CellOutput::new(50, Vec::new(), Script::default(), None),
>>>>>>> 14e0fab4
            Some(1),
            false,
        )],
    };

    let verifier = ValidSinceVerifier::new(&rtx, &median_time_context, 4);
    assert_eq!(verifier.verify().err(), Some(TransactionError::Immature));
    // spent after 1024 seconds
    // fake median time: 1124
    let median_time_context = FakeMedianTime {
        timestamps: vec![0, 100_000, 1_124_000, 2_000_000, 3_000_000],
    };
    let verifier = ValidSinceVerifier::new(&rtx, &median_time_context, 4);
    assert!(verifier.verify().is_ok());

    // both
    let transaction = TransactionBuilder::default()
        .inputs(vec![
            CellInput::new(
                OutPoint::new(H256::from_trimmed_hex_str("1").unwrap(), 0),
                0x0000_0000_0000_000a,
                Default::default(),
            ),
            CellInput::new(
                OutPoint::new(H256::from_trimmed_hex_str("1").unwrap(), 0),
                0xc000_0000_0000_0002,
                Default::default(),
            ),
        ])
        .build();

    let rtx = ResolvedTransaction {
        transaction,
        dep_cells: Vec::new(),
        input_cells: vec![CellStatus::live_output(
<<<<<<< HEAD
            CellOutput::new(capacity_bytes!(50), Vec::new(), Script::default(), None),
=======
            CellOutput::new(50, Vec::new(), Script::default(), None),
>>>>>>> 14e0fab4
            Some(1),
            false,
        )],
    };

    let verifier = ValidSinceVerifier::new(&rtx, &median_time_context, 4);
    assert_eq!(verifier.verify().err(), Some(TransactionError::Immature));
    // spent after 1024 seconds and 10 blocks
    // fake median time: 1124
    let median_time_context = FakeMedianTime {
        timestamps: vec![
            0, 1, 2, 3, 4, 100_000, 1_124_000, 2_000_000, 3_000_000, 4_000_000, 5_000_000,
            6_000_000,
        ],
    };
    let verifier = ValidSinceVerifier::new(&rtx, &median_time_context, 10);
    assert!(verifier.verify().is_ok());

    // null should be ok
    let transaction = TransactionBuilder::default()
        .inputs(vec![CellInput::new(
            OutPoint::null(),
            0x0000_0000_0000_000a,
            Default::default(),
        )])
        .build();

    let rtx = ResolvedTransaction {
        transaction,
        dep_cells: Vec::new(),
        input_cells: vec![CellStatus::live_null()],
    };

    let median_time_context = FakeMedianTime {
        timestamps: vec![0; 11],
    };
    let verifier = ValidSinceVerifier::new(&rtx, &median_time_context, 10);
    assert!(verifier.verify().is_ok());
}<|MERGE_RESOLUTION|>--- conflicted
+++ resolved
@@ -47,11 +47,7 @@
         transaction,
         dep_cells: Vec::new(),
         input_cells: vec![CellStatus::live_output(
-<<<<<<< HEAD
-            CellOutput::new(capacity_bytes!(50), Vec::new(), Script::default(), None),
-=======
-            CellOutput::new(50, Vec::new(), Script::default(), None),
->>>>>>> 14e0fab4
+            CellOutput::new(capacity_bytes!(50), Vec::new(), Script::default(), None),
             None,
             false,
         )],
@@ -79,11 +75,7 @@
         transaction,
         dep_cells: Vec::new(),
         input_cells: vec![CellStatus::live_output(
-<<<<<<< HEAD
-            CellOutput::new(capacity_bytes!(50), Vec::new(), Script::default(), None),
-=======
-            CellOutput::new(50, Vec::new(), Script::default(), None),
->>>>>>> 14e0fab4
+            CellOutput::new(capacity_bytes!(50), Vec::new(), Script::default(), None),
             Some(30),
             true,
         )],
@@ -118,20 +110,12 @@
         dep_cells: Vec::new(),
         input_cells: vec![
             CellStatus::live_output(
-<<<<<<< HEAD
                 CellOutput::new(capacity_bytes!(49), Vec::new(), Script::default(), None),
-=======
-                CellOutput::new(49, Vec::new(), Script::default(), None),
->>>>>>> 14e0fab4
                 None,
                 false,
             ),
             CellStatus::live_output(
-<<<<<<< HEAD
                 CellOutput::new(capacity_bytes!(100), Vec::new(), Script::default(), None),
-=======
-                CellOutput::new(100, Vec::new(), Script::default(), None),
->>>>>>> 14e0fab4
                 None,
                 false,
             ),
@@ -201,11 +185,7 @@
         transaction,
         dep_cells: Vec::new(),
         input_cells: vec![CellStatus::live_output(
-<<<<<<< HEAD
-            CellOutput::new(capacity_bytes!(50), Vec::new(), Script::default(), None),
-=======
-            CellOutput::new(50, Vec::new(), Script::default(), None),
->>>>>>> 14e0fab4
+            CellOutput::new(capacity_bytes!(50), Vec::new(), Script::default(), None),
             Some(1),
             false,
         )],
@@ -233,11 +213,7 @@
         transaction,
         dep_cells: Vec::new(),
         input_cells: vec![CellStatus::live_output(
-<<<<<<< HEAD
-            CellOutput::new(capacity_bytes!(50), Vec::new(), Script::default(), None),
-=======
-            CellOutput::new(50, Vec::new(), Script::default(), None),
->>>>>>> 14e0fab4
+            CellOutput::new(capacity_bytes!(50), Vec::new(), Script::default(), None),
             Some(1),
             false,
         )],
@@ -265,11 +241,7 @@
         transaction,
         dep_cells: Vec::new(),
         input_cells: vec![CellStatus::live_output(
-<<<<<<< HEAD
-            CellOutput::new(capacity_bytes!(50), Vec::new(), Script::default(), None),
-=======
-            CellOutput::new(50, Vec::new(), Script::default(), None),
->>>>>>> 14e0fab4
+            CellOutput::new(capacity_bytes!(50), Vec::new(), Script::default(), None),
             Some(1),
             false,
         )],
@@ -305,11 +277,7 @@
         transaction,
         dep_cells: Vec::new(),
         input_cells: vec![CellStatus::live_output(
-<<<<<<< HEAD
-            CellOutput::new(capacity_bytes!(50), Vec::new(), Script::default(), None),
-=======
-            CellOutput::new(50, Vec::new(), Script::default(), None),
->>>>>>> 14e0fab4
+            CellOutput::new(capacity_bytes!(50), Vec::new(), Script::default(), None),
             Some(1),
             false,
         )],
