use crate::helper::wait_for_exit;
use crate::Setup;
use ckb_chain::chain::{ChainBuilder, ChainController};
use ckb_db::diskdb::RocksDB;
use ckb_miner::BlockAssembler;
use ckb_network::futures::sync::mpsc::channel;
use ckb_network::CKBProtocol;
use ckb_network::NetworkService;
use ckb_network::ProtocolId;
use ckb_notify::{NotifyController, NotifyService};
use ckb_rpc::RpcServer;
use ckb_shared::cachedb::CacheDB;
use ckb_shared::index::ChainIndex;
use ckb_shared::shared::{Shared, SharedBuilder};
use ckb_sync::{NetTimeProtocol, NetworkProtocol, Relayer, Synchronizer};
use ckb_traits::chain_provider::ChainProvider;
use crypto::secp::Generator;
use log::info;
use numext_fixed_hash::H256;
use std::sync::Arc;

pub fn run(setup: Setup) {
    let consensus = setup.chain_spec.to_consensus().unwrap();

    let shared = SharedBuilder::<CacheDB<RocksDB>>::default()
        .consensus(consensus)
        .db(&setup.configs.db)
        .tx_pool_config(setup.configs.tx_pool.clone())
        .txs_verify_cache_size(setup.configs.tx_pool.txs_verify_cache_size)
        .build();

    let notify = NotifyService::default().start(Some("notify"));

    let chain_controller = setup_chain(shared.clone(), notify.clone());
    info!(target: "main", "chain genesis hash: {:#x}", shared.genesis_hash());

    let block_assembler = BlockAssembler::new(shared.clone(), setup.configs.block_assembler);
    let block_assembler_controller = block_assembler.start(Some("MinerAgent"), &notify);

    let synchronizer = Arc::new(Synchronizer::new(
        chain_controller.clone(),
        shared.clone(),
        setup.configs.sync,
    ));

    let relayer = Arc::new(Relayer::new(
        chain_controller.clone(),
        shared.clone(),
        synchronizer.peers(),
    ));

    let net_time_checker = Arc::new(NetTimeProtocol::default());

    let (sender, receiver) = channel(std::u8::MAX as usize);
    let protocols = vec![
        (
            CKBProtocol::new(
                "syn".to_string(),
                NetworkProtocol::SYNC as ProtocolId,
                &[1][..],
                sender.clone(),
            ),
            synchronizer as Arc<_>,
        ),
        (
            CKBProtocol::new(
                "rel".to_string(),
                NetworkProtocol::RELAY as ProtocolId,
                &[1][..],
                sender.clone(),
            ),
            relayer as Arc<_>,
        ),
        (
            CKBProtocol::new(
                "tim".to_string(),
                NetworkProtocol::TIME as ProtocolId,
                &[1][..],
                sender.clone(),
            ),
            net_time_checker as Arc<_>,
        ),
    ];
    let network = Arc::new(
        NetworkService::run_in_thread(&setup.configs.network, protocols, receiver)
            .expect("Create and start network"),
    );

    let rpc_server = RpcServer::new(
        setup.configs.rpc,
        Arc::clone(&network),
        shared,
        chain_controller,
        block_assembler_controller,
    );

    wait_for_exit();

    info!(target: "main", "Finishing work, please wait...");

    rpc_server.close();
    info!(target: "main", "Jsonrpc shutdown");

    // FIXME: should gracefully shutdown network
    network.close();
    info!(target: "main", "Network shutdown");
}

fn setup_chain<CI: ChainIndex + 'static>(
    shared: Shared<CI>,
    notify: NotifyController,
) -> ChainController {
    let chain_service = ChainBuilder::new(shared, notify).build();
    chain_service.start(Some("ChainService"))
}

<<<<<<< HEAD
// fn setup_tx_pool<CI: ChainIndex + 'static>(
//     config: PoolConfig,
//     shared: Shared<CI>,
//     notify: NotifyController,
// ) -> TransactionPoolController {
//     let tx_pool_service = TransactionPoolService::new(config, shared, notify);
//     tx_pool_service.start(Some("TransactionPoolService"))
// }
=======
pub fn type_hash(setup: &Setup) {
    let consensus = setup.chain_spec.to_consensus().unwrap();
    let system_cell_tx = &consensus.genesis_block().commit_transactions()[0];
    let system_cell_data_hash = system_cell_tx.outputs()[0].data_hash();

    let script = Script::new(0, vec![], Some(system_cell_data_hash), None, vec![]);
    println!("{:#x}", script.type_hash());
}
>>>>>>> a35c33fc

pub fn keygen() {
    let result: H256 = Generator::new().random_privkey().into();
    println!("{:#x}", result);
}<|MERGE_RESOLUTION|>--- conflicted
+++ resolved
@@ -114,26 +114,6 @@
     chain_service.start(Some("ChainService"))
 }
 
-<<<<<<< HEAD
-// fn setup_tx_pool<CI: ChainIndex + 'static>(
-//     config: PoolConfig,
-//     shared: Shared<CI>,
-//     notify: NotifyController,
-// ) -> TransactionPoolController {
-//     let tx_pool_service = TransactionPoolService::new(config, shared, notify);
-//     tx_pool_service.start(Some("TransactionPoolService"))
-// }
-=======
-pub fn type_hash(setup: &Setup) {
-    let consensus = setup.chain_spec.to_consensus().unwrap();
-    let system_cell_tx = &consensus.genesis_block().commit_transactions()[0];
-    let system_cell_data_hash = system_cell_tx.outputs()[0].data_hash();
-
-    let script = Script::new(0, vec![], Some(system_cell_data_hash), None, vec![]);
-    println!("{:#x}", script.type_hash());
-}
->>>>>>> a35c33fc
-
 pub fn keygen() {
     let result: H256 = Generator::new().random_privkey().into();
     println!("{:#x}", result);
