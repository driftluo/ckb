mod id_generator;
#[macro_use]
mod macros;
mod error;

use ckb_error::AnyError;
use ckb_jsonrpc_types::{
    Alert, BannedAddr, Block, BlockEconomicState, BlockNumber, BlockTemplate, BlockView, Capacity,
<<<<<<< HEAD
    CellWithStatus, ChainInfo, DryRunResult, EpochNumber, EpochView, HeaderView, JsonBytes,
    LocalNode, OutPoint, RawTxPool, RemoteNode, Timestamp, Transaction, TransactionProof,
    TransactionWithStatus, TxPoolInfo, Uint32, Uint64, Version,
=======
    CellWithStatus, ChainInfo, DryRunResult, EpochNumber, EpochView, HeaderView, LocalNode,
    OutPoint, RawTxPool, RemoteNode, Timestamp, Transaction, TransactionProof,
    TransactionWithStatusResponse, TxPoolInfo, Uint32, Uint64, Version,
>>>>>>> 79dbec71
};
use ckb_types::core::{
    BlockNumber as CoreBlockNumber, Capacity as CoreCapacity, EpochNumber as CoreEpochNumber,
    Version as CoreVersion,
};
use ckb_types::{packed::Byte32, prelude::*, H256};
use lazy_static::lazy_static;

lazy_static! {
    pub static ref HTTP_CLIENT: reqwest::blocking::Client = reqwest::blocking::Client::builder()
        .timeout(::std::time::Duration::from_secs(30))
        .build()
        .expect("reqwest Client build");
}

pub struct RpcClient {
    inner: Inner,
}

impl RpcClient {
    pub fn new(uri: &str) -> Self {
        Self {
            inner: Inner::new(uri),
        }
    }

    pub fn inner(&self) -> &Inner {
        &self.inner
    }

    pub fn get_block(&self, hash: Byte32) -> Option<BlockView> {
        self.inner
            .get_block(hash.unpack())
            .expect("rpc call get_block")
    }

    pub fn get_fork_block(&self, hash: Byte32) -> Option<BlockView> {
        self.inner
            .get_fork_block(hash.unpack())
            .expect("rpc call get_fork_block")
    }

    pub fn get_block_by_number(&self, number: CoreBlockNumber) -> Option<BlockView> {
        self.inner
            .get_block_by_number(number.into())
            .expect("rpc call get_block_by_number")
    }

    pub fn get_header(&self, hash: Byte32) -> Option<HeaderView> {
        self.inner
            .get_header(hash.unpack())
            .expect("rpc call get_header")
    }

    pub fn get_header_by_number(&self, number: CoreBlockNumber) -> Option<HeaderView> {
        self.inner
            .get_header_by_number(number.into())
            .expect("rpc call get_header_by_number")
    }

<<<<<<< HEAD
    pub fn get_block_filter(&self, hash: Byte32) -> Option<JsonBytes> {
        self.inner
            .get_block_filter(hash.unpack())
            .expect("rpc call get_block_filter")
    }

    pub fn get_transaction(&self, hash: Byte32) -> Option<TransactionWithStatus> {
        // keep legacy mode
        self.inner
            .get_transaction(hash.unpack(), Some(0u32.into()))
            .expect("rpc call get_transaction")
=======
    pub fn get_transaction(&self, hash: Byte32) -> Option<TransactionWithStatusResponse> {
        self.get_transaction_with_verbosity(hash, 2)
>>>>>>> 79dbec71
    }

    pub fn get_transaction_with_verbosity(
        &self,
        hash: Byte32,
        verbosity: u32,
    ) -> Option<TransactionWithStatusResponse> {
        self.inner
            .get_transaction(hash.unpack(), Some(verbosity.into()))
            .expect("rpc call get_transaction")
    }

    pub fn get_block_hash(&self, number: CoreBlockNumber) -> Option<Byte32> {
        self.inner
            .get_block_hash(number.into())
            .expect("rpc call get_block_hash")
            .map(|x| x.pack())
    }

    pub fn get_tip_header(&self) -> HeaderView {
        self.inner
            .get_tip_header()
            .expect("rpc call get_tip_header")
    }

    pub fn get_live_cell(&self, out_point: OutPoint, with_data: bool) -> CellWithStatus {
        self.inner
            .get_live_cell(out_point, with_data)
            .expect("rpc call get_live_cell")
    }

    pub fn get_tip_block_number(&self) -> CoreBlockNumber {
        self.inner
            .get_tip_block_number()
            .expect("rpc call get_tip_block_number")
            .into()
    }

    pub fn get_current_epoch(&self) -> EpochView {
        self.inner
            .get_current_epoch()
            .expect("rpc call get_current_epoch")
    }

    pub fn get_epoch_by_number(&self, number: CoreEpochNumber) -> Option<EpochView> {
        self.inner
            .get_epoch_by_number(number.into())
            .expect("rpc call get_epoch_by_number")
    }

    pub fn local_node_info(&self) -> LocalNode {
        self.inner
            .local_node_info()
            .expect("rpc call local_node_info")
    }

    pub fn get_peers(&self) -> Vec<RemoteNode> {
        self.inner.get_peers().expect("rpc call get_peers")
    }

    pub fn get_banned_addresses(&self) -> Vec<BannedAddr> {
        self.inner
            .get_banned_addresses()
            .expect("rpc call get_banned_addresses")
    }

    pub fn clear_banned_addresses(&self) {
        self.inner
            .clear_banned_addresses()
            .expect("rpc call clear_banned_addresses")
    }

    pub fn set_ban(
        &self,
        address: String,
        command: String,
        ban_time: Option<Timestamp>,
        absolute: Option<bool>,
        reason: Option<String>,
    ) {
        self.inner
            .set_ban(address, command, ban_time, absolute, reason)
            .expect("rpc call set_ban")
    }

    pub fn get_block_template(
        &self,
        bytes_limit: Option<u64>,
        proposals_limit: Option<u64>,
        max_version: Option<CoreVersion>,
    ) -> BlockTemplate {
        let bytes_limit = bytes_limit.map(Into::into);
        let proposals_limit = proposals_limit.map(Into::into);
        let max_version = max_version.map(Into::into);
        self.inner
            .get_block_template(bytes_limit, proposals_limit, max_version)
            .expect("rpc call get_block_template")
    }

    pub fn submit_block(&self, work_id: String, block: Block) -> Result<Byte32, AnyError> {
        self.inner.submit_block(work_id, block).map(|x| x.pack())
    }

    pub fn get_blockchain_info(&self) -> ChainInfo {
        self.inner
            .get_blockchain_info()
            .expect("rpc call get_blockchain_info")
    }

    pub fn get_block_median_time(&self, block_hash: Byte32) -> Option<Timestamp> {
        self.inner
            .get_block_median_time(block_hash.unpack())
            .expect("rpc call get_block_median_time")
    }

    pub fn send_transaction(&self, tx: Transaction) -> Byte32 {
        self.send_transaction_result(tx)
            .expect("rpc call send_transaction")
            .pack()
    }

    pub fn send_transaction_result(&self, tx: Transaction) -> Result<H256, AnyError> {
        self.inner
            .send_transaction(tx, Some("passthrough".to_string()))
    }

    pub fn remove_transaction(&self, tx_hash: Byte32) -> bool {
        self.inner
            .remove_transaction(tx_hash.unpack())
            .expect("rpc call remove_transaction")
    }

    pub fn get_raw_tx_pool(&self, verbose: Option<bool>) -> RawTxPool {
        self.inner
            .get_raw_tx_pool(verbose)
            .expect("rpc call get_raw_tx_pool")
    }

    pub fn dry_run_transaction(&self, tx: Transaction) -> DryRunResult {
        self.inner
            .dry_run_transaction(tx)
            .expect("rpc call dry_run_transaction")
    }

    pub fn send_alert(&self, alert: Alert) {
        self.inner.send_alert(alert).expect("rpc call send_alert")
    }

    pub fn tx_pool_info(&self) -> TxPoolInfo {
        self.inner.tx_pool_info().expect("rpc call tx_pool_info")
    }

    pub fn add_node(&self, peer_id: String, address: String) {
        self.inner
            .add_node(peer_id, address)
            .expect("rpc call add_node");
    }

    pub fn remove_node(&self, peer_id: String) {
        self.inner
            .remove_node(peer_id)
            .expect("rpc call remove_node")
    }

    pub fn process_block_without_verify(&self, block: Block, broadcast: bool) -> Option<Byte32> {
        self.inner
            .process_block_without_verify(block, broadcast)
            .expect("rpc call process_block_without verify")
            .map(|x| x.pack())
    }

    pub fn truncate(&self, target_tip_hash: Byte32) {
        self.inner()
            .truncate(target_tip_hash.unpack())
            .expect("rpc call truncate")
    }

    pub fn generate_block(&self) -> Byte32 {
        self.inner()
            .generate_block()
            .expect("rpc call generate_block")
            .pack()
    }

    pub fn generate_block_with_template(&self, block_template: BlockTemplate) -> Byte32 {
        self.inner()
            .generate_block_with_template(block_template)
            .expect("rpc call generate_block_with_template")
            .pack()
    }

    pub fn calculate_dao_maximum_withdraw(
        &self,
        out_point: OutPoint,
        hash: Byte32,
    ) -> CoreCapacity {
        self.inner()
            .calculate_dao_maximum_withdraw(out_point, hash.unpack())
            .expect("rpc call calculate_dao_maximum_withdraw")
            .into()
    }

    pub fn get_block_economic_state(&self, hash: Byte32) -> Option<BlockEconomicState> {
        self.inner()
            .get_block_economic_state(hash.unpack())
            .expect("rpc call get_block_economic_state")
    }

    pub fn notify_transaction(&self, tx: Transaction) -> Byte32 {
        self.inner()
            .notify_transaction(tx)
            .expect("rpc call send_transaction")
            .pack()
    }

    pub fn tx_pool_ready(&self) -> bool {
        self.inner()
            .tx_pool_ready()
            .expect("rpc call tx_pool_ready")
    }
}

jsonrpc!(pub struct Inner {
    pub fn get_block(&self, _hash: H256) -> Option<BlockView>;
    pub fn get_fork_block(&self, _hash: H256) -> Option<BlockView>;
    pub fn get_block_by_number(&self, _number: BlockNumber) -> Option<BlockView>;
    pub fn get_header(&self, _hash: H256) -> Option<HeaderView>;
    pub fn get_header_by_number(&self, _number: BlockNumber) -> Option<HeaderView>;
<<<<<<< HEAD
    pub fn get_block_filter(&self, _hash: H256) -> Option<JsonBytes>;
    pub fn get_transaction(&self, _hash: H256, verbosity: Option<Uint32>) -> Option<TransactionWithStatus>;
=======
    pub fn get_transaction(&self, _hash: H256, verbosity: Option<Uint32>) -> Option<TransactionWithStatusResponse>;
>>>>>>> 79dbec71
    pub fn get_block_hash(&self, _number: BlockNumber) -> Option<H256>;
    pub fn get_tip_header(&self) -> HeaderView;
    pub fn get_live_cell(&self, _out_point: OutPoint, _with_data: bool) -> CellWithStatus;
    pub fn get_tip_block_number(&self) -> BlockNumber;
    pub fn get_current_epoch(&self) -> EpochView;
    pub fn get_epoch_by_number(&self, number: EpochNumber) -> Option<EpochView>;

    pub fn local_node_info(&self) -> LocalNode;
    pub fn get_peers(&self) -> Vec<RemoteNode>;
    pub fn get_banned_addresses(&self) -> Vec<BannedAddr>;
    pub fn set_ban(
        &self,
        address: String,
        command: String,
        ban_time: Option<Timestamp>,
        absolute: Option<bool>,
        reason: Option<String>
    ) -> ();
    pub fn clear_banned_addresses(&self) -> ();

    pub fn get_block_template(
        &self,
        bytes_limit: Option<Uint64>,
        proposals_limit: Option<Uint64>,
        max_version: Option<Version>
    ) -> BlockTemplate;
    pub fn submit_block(&self, _work_id: String, _data: Block) -> H256;
    pub fn get_blockchain_info(&self) -> ChainInfo;
    pub fn get_block_median_time(&self, block_hash: H256) -> Option<Timestamp>;
    pub fn dry_run_transaction(&self, _tx: Transaction) -> DryRunResult;
    pub fn send_transaction(&self, tx: Transaction, outputs_validator: Option<String>) -> H256;
    pub fn remove_transaction(&self, tx_hash: H256) -> bool;
    pub fn tx_pool_info(&self) -> TxPoolInfo;
    pub fn get_raw_tx_pool(&self, verbose: Option<bool>) -> RawTxPool;

    pub fn send_alert(&self, alert: Alert) -> ();

    pub fn add_node(&self, peer_id: String, address: String) -> ();
    pub fn remove_node(&self, peer_id: String) -> ();
    pub fn process_block_without_verify(&self, _data: Block, broadcast: bool) -> Option<H256>;
    pub fn truncate(&self, target_tip_hash: H256) -> ();
    pub fn generate_block(&self) -> H256;
    pub fn generate_block_with_template(&self, block_template: BlockTemplate) -> H256;

    pub fn calculate_dao_maximum_withdraw(&self, _out_point: OutPoint, _hash: H256) -> Capacity;
    pub fn get_block_economic_state(&self, _hash: H256) -> Option<BlockEconomicState>;
    pub fn get_transaction_proof(&self, tx_hashes: Vec<H256>, block_hash: Option<H256>) -> TransactionProof;
    pub fn verify_transaction_proof(&self, tx_proof: TransactionProof) -> Vec<H256>;
    pub fn notify_transaction(&self, tx: Transaction) -> H256;
    pub fn tx_pool_ready(&self) -> bool;
});<|MERGE_RESOLUTION|>--- conflicted
+++ resolved
@@ -6,15 +6,9 @@
 use ckb_error::AnyError;
 use ckb_jsonrpc_types::{
     Alert, BannedAddr, Block, BlockEconomicState, BlockNumber, BlockTemplate, BlockView, Capacity,
-<<<<<<< HEAD
     CellWithStatus, ChainInfo, DryRunResult, EpochNumber, EpochView, HeaderView, JsonBytes,
     LocalNode, OutPoint, RawTxPool, RemoteNode, Timestamp, Transaction, TransactionProof,
-    TransactionWithStatus, TxPoolInfo, Uint32, Uint64, Version,
-=======
-    CellWithStatus, ChainInfo, DryRunResult, EpochNumber, EpochView, HeaderView, LocalNode,
-    OutPoint, RawTxPool, RemoteNode, Timestamp, Transaction, TransactionProof,
     TransactionWithStatusResponse, TxPoolInfo, Uint32, Uint64, Version,
->>>>>>> 79dbec71
 };
 use ckb_types::core::{
     BlockNumber as CoreBlockNumber, Capacity as CoreCapacity, EpochNumber as CoreEpochNumber,
@@ -75,22 +69,14 @@
             .expect("rpc call get_header_by_number")
     }
 
-<<<<<<< HEAD
     pub fn get_block_filter(&self, hash: Byte32) -> Option<JsonBytes> {
         self.inner
             .get_block_filter(hash.unpack())
             .expect("rpc call get_block_filter")
     }
 
-    pub fn get_transaction(&self, hash: Byte32) -> Option<TransactionWithStatus> {
-        // keep legacy mode
-        self.inner
-            .get_transaction(hash.unpack(), Some(0u32.into()))
-            .expect("rpc call get_transaction")
-=======
     pub fn get_transaction(&self, hash: Byte32) -> Option<TransactionWithStatusResponse> {
         self.get_transaction_with_verbosity(hash, 2)
->>>>>>> 79dbec71
     }
 
     pub fn get_transaction_with_verbosity(
@@ -319,12 +305,8 @@
     pub fn get_block_by_number(&self, _number: BlockNumber) -> Option<BlockView>;
     pub fn get_header(&self, _hash: H256) -> Option<HeaderView>;
     pub fn get_header_by_number(&self, _number: BlockNumber) -> Option<HeaderView>;
-<<<<<<< HEAD
     pub fn get_block_filter(&self, _hash: H256) -> Option<JsonBytes>;
-    pub fn get_transaction(&self, _hash: H256, verbosity: Option<Uint32>) -> Option<TransactionWithStatus>;
-=======
     pub fn get_transaction(&self, _hash: H256, verbosity: Option<Uint32>) -> Option<TransactionWithStatusResponse>;
->>>>>>> 79dbec71
     pub fn get_block_hash(&self, _number: BlockNumber) -> Option<H256>;
     pub fn get_tip_header(&self) -> HeaderView;
     pub fn get_live_cell(&self, _out_point: OutPoint, _with_data: bool) -> CellWithStatus;
