[package]
name = "ckb-network"
version = "0.117.0-rc3"
license = "MIT"
authors = ["Nervos Core Dev <dev@nervos.org>"]
edition = "2021"
description = "ckb network implementation"
homepage = "https://github.com/nervosnetwork/ckb"
repository = "https://github.com/nervosnetwork/ckb"
exclude = ["fuzz"]

[dependencies]
rand = "0.8"
serde = { version = "1.0", features = ["derive"] }
<<<<<<< HEAD
ckb-util = { path = "../util", version = "= 0.117.0-rc3" }
ckb-stop-handler = { path = "../util/stop-handler", version = "= 0.117.0-rc3" }
ckb-logger = { path = "../util/logger", version = "= 0.117.0-rc3" }
ckb-app-config = { path = "../util/app-config", version = "= 0.117.0-rc3" }
ckb-metrics = {path = "../util/metrics", version = "= 0.117.0-rc3"}
tokio = { version = "1", features = ["sync", "macros"] }
tokio-util = { version = "0.7", features = ["codec"] }
futures = "0.3"
ckb-systemtime = {path = "../util/systemtime", version = "= 0.117.0-rc3"}
=======
ckb-util = { path = "../util", version = "= 0.117.0-pre" }
ckb-stop-handler = { path = "../util/stop-handler", version = "= 0.117.0-pre" }
ckb-logger = { path = "../util/logger", version = "= 0.117.0-pre" }
ckb-app-config = { path = "../util/app-config", version = "= 0.117.0-pre" }
ckb-metrics = { path = "../util/metrics", version = "= 0.117.0-pre" }
tokio = { version = "1", features = ["sync", "macros"] }
tokio-util = { version = "0.7", features = ["codec"] }
futures = "0.3"
ckb-systemtime = { path = "../util/systemtime", version = "= 0.117.0-pre" }
>>>>>>> 2c3cfb9f
lazy_static = { version = "1.3.0", optional = true }
bs58 = { version = "0.4.0", optional = true }
sentry = { version = "0.26.0", optional = true }
faster-hex = { version = "0.6", optional = true }
<<<<<<< HEAD
ckb-hash = {path = "../util/hash", version = "= 0.117.0-rc3"}
secp256k1 = {version = "0.24", features = ["recovery"], optional = true }
=======
ckb-hash = { path = "../util/hash", version = "= 0.117.0-pre" }
secp256k1 = { version = "0.29", features = ["recovery"], optional = true }
>>>>>>> 2c3cfb9f
trust-dns-resolver = { version = "0.20", optional = true }
snap = "1"
ckb-types = { path = "../util/types", version = "= 0.117.0-rc3" }
ipnetwork = "0.18"
serde_json = "1.0"
bloom-filters = "0.1"
<<<<<<< HEAD
ckb-spawn = { path = "../util/spawn", version = "= 0.117.0-rc3" }
socket2 = "0.4"
=======
ckb-spawn = { path = "../util/spawn", version = "= 0.117.0-pre" }
socket2 = "0.5"
>>>>>>> 2c3cfb9f
bitflags = "1.0"

p2p = { version = "0.6.1", package = "tentacle", features = [
    "upnp",
    "parking_lot",
    "openssl-vendored",
] }

[features]
with_sentry = ["sentry"]
with_dns_seeding = [
    "lazy_static",
    "bs58",
    "faster-hex",
    "trust-dns-resolver",
    "secp256k1",
]
fuzz = []

[dev-dependencies]
tempfile.workspace = true
criterion = "0.5"
proptest = "1.0"
num_cpus = "1.10"
once_cell = "1.8.0"
<<<<<<< HEAD
ckb-systemtime = {path = "../util/systemtime", version = "= 0.117.0-rc3", features = ["enable_faketime"]}
=======
ckb-systemtime = { path = "../util/systemtime", version = "= 0.117.0-pre", features = [
    "enable_faketime",
] }
>>>>>>> 2c3cfb9f

[[bench]]
name = "peer_store"
harness = false
path = "src/benches/peer_store.rs"<|MERGE_RESOLUTION|>--- conflicted
+++ resolved
@@ -12,51 +12,29 @@
 [dependencies]
 rand = "0.8"
 serde = { version = "1.0", features = ["derive"] }
-<<<<<<< HEAD
 ckb-util = { path = "../util", version = "= 0.117.0-rc3" }
 ckb-stop-handler = { path = "../util/stop-handler", version = "= 0.117.0-rc3" }
 ckb-logger = { path = "../util/logger", version = "= 0.117.0-rc3" }
 ckb-app-config = { path = "../util/app-config", version = "= 0.117.0-rc3" }
-ckb-metrics = {path = "../util/metrics", version = "= 0.117.0-rc3"}
+ckb-metrics = { path = "../util/metrics", version = "= 0.117.0-rc3" }
 tokio = { version = "1", features = ["sync", "macros"] }
 tokio-util = { version = "0.7", features = ["codec"] }
 futures = "0.3"
-ckb-systemtime = {path = "../util/systemtime", version = "= 0.117.0-rc3"}
-=======
-ckb-util = { path = "../util", version = "= 0.117.0-pre" }
-ckb-stop-handler = { path = "../util/stop-handler", version = "= 0.117.0-pre" }
-ckb-logger = { path = "../util/logger", version = "= 0.117.0-pre" }
-ckb-app-config = { path = "../util/app-config", version = "= 0.117.0-pre" }
-ckb-metrics = { path = "../util/metrics", version = "= 0.117.0-pre" }
-tokio = { version = "1", features = ["sync", "macros"] }
-tokio-util = { version = "0.7", features = ["codec"] }
-futures = "0.3"
-ckb-systemtime = { path = "../util/systemtime", version = "= 0.117.0-pre" }
->>>>>>> 2c3cfb9f
+ckb-systemtime = { path = "../util/systemtime", version = "= 0.117.0-rc3" }
 lazy_static = { version = "1.3.0", optional = true }
 bs58 = { version = "0.4.0", optional = true }
 sentry = { version = "0.26.0", optional = true }
 faster-hex = { version = "0.6", optional = true }
-<<<<<<< HEAD
-ckb-hash = {path = "../util/hash", version = "= 0.117.0-rc3"}
-secp256k1 = {version = "0.24", features = ["recovery"], optional = true }
-=======
-ckb-hash = { path = "../util/hash", version = "= 0.117.0-pre" }
+ckb-hash = { path = "../util/hash", version = "= 0.117.0-rc3" }
 secp256k1 = { version = "0.29", features = ["recovery"], optional = true }
->>>>>>> 2c3cfb9f
 trust-dns-resolver = { version = "0.20", optional = true }
 snap = "1"
 ckb-types = { path = "../util/types", version = "= 0.117.0-rc3" }
 ipnetwork = "0.18"
 serde_json = "1.0"
 bloom-filters = "0.1"
-<<<<<<< HEAD
 ckb-spawn = { path = "../util/spawn", version = "= 0.117.0-rc3" }
-socket2 = "0.4"
-=======
-ckb-spawn = { path = "../util/spawn", version = "= 0.117.0-pre" }
 socket2 = "0.5"
->>>>>>> 2c3cfb9f
 bitflags = "1.0"
 
 p2p = { version = "0.6.1", package = "tentacle", features = [
@@ -82,13 +60,9 @@
 proptest = "1.0"
 num_cpus = "1.10"
 once_cell = "1.8.0"
-<<<<<<< HEAD
-ckb-systemtime = {path = "../util/systemtime", version = "= 0.117.0-rc3", features = ["enable_faketime"]}
-=======
-ckb-systemtime = { path = "../util/systemtime", version = "= 0.117.0-pre", features = [
+ckb-systemtime = { path = "../util/systemtime", version = "= 0.117.0-rc3", features = [
     "enable_faketime",
 ] }
->>>>>>> 2c3cfb9f
 
 [[bench]]
 name = "peer_store"
